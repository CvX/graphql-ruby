--- conflicted
+++ resolved
@@ -1,7 +1,6 @@
 # frozen_string_literal: true
 module GraphQL
   module StaticValidation
-<<<<<<< HEAD
     module VariableDefaultValuesAreCorrectlyTyped
       def on_variable_definition(node, parent)
         if !node.default_value.nil?
@@ -12,45 +11,23 @@
             type = context.schema.type_from_ast(node.type)
             if type.nil?
               # This is handled by another validator
-            elsif !context.valid_literal?(value, type)
-              add_error("Default value for $#{node.name} doesn't match type #{type}", node)
-=======
-    class VariableDefaultValuesAreCorrectlyTyped
-      include GraphQL::StaticValidation::Message::MessageHelper
+            else
+              begin
+                valid = context.valid_literal?(value, type)
+              rescue GraphQL::CoercionError => err
+                error_message = err.message
+              end
 
-      def validate(context)
-        context.visitor[GraphQL::Language::Nodes::VariableDefinition] << ->(node, parent) {
-          if !node.default_value.nil?
-            validate_default_value(node, context)
-          end
-        }
-      end
-
-      def validate_default_value(node, context)
-        value = node.default_value
-        if node.type.is_a?(GraphQL::Language::Nodes::NonNullType)
-          context.errors << message("Non-null variable $#{node.name} can't have a default value", node, context: context)
-        else
-          type = context.schema.type_from_ast(node.type)
-          if type.nil?
-            # This is handled by another validator
-          else
-            begin
-              valid = context.valid_literal?(value, type)
-            rescue GraphQL::CoercionError => err
-              error_message = err.message
-            end
-
-            if !valid
-              error_message ||= "Default value for $#{node.name} doesn't match type #{type}"
-              context.errors << message(error_message, node, context: context)
->>>>>>> 255842c0
-            end
-          end
+              if !valid
+                error_message ||= "Default value for $#{node.name} doesn't match type #{type}"
+                add_error(error_message, node)
+              end
+            end 
+          end 
         end
-
+        
         super
       end
     end
-  end
+  end 
 end