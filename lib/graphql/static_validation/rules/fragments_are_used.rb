# frozen_string_literal: true
module GraphQL
  module StaticValidation
    module FragmentsAreUsed
      def on_document(node, parent)
        super
        dependency_map = context.dependencies
        dependency_map.unmet_dependencies.each do |op_defn, spreads|
          spreads.each do |fragment_spread|
            add_error(GraphQL::StaticValidation::FragmentsAreUsedError.new(
              "Fragment #{fragment_spread.name} was used, but not defined",
              nodes: fragment_spread.node,
              path: fragment_spread.path,
              fragment: fragment_spread.name
            ))
          end
        end

        dependency_map.unused_dependencies.each do |fragment|
<<<<<<< HEAD
          if !fragment.name.nil?
            add_error(GraphQL::StaticValidation::FragmentsAreUsedError.new(
              "Fragment #{fragment.name} was defined, but not used",
              nodes: fragment.node,
              path: fragment.path,
              fragment: fragment.name
            ))
=======
          if fragment && !fragment.name.nil?
            add_error("Fragment #{fragment.name} was defined, but not used", fragment.node, path: fragment.path)
>>>>>>> 38148d1c
          end
        end
      end
    end
  end
end<|MERGE_RESOLUTION|>--- conflicted
+++ resolved
@@ -17,18 +17,13 @@
         end
 
         dependency_map.unused_dependencies.each do |fragment|
-<<<<<<< HEAD
-          if !fragment.name.nil?
+          if fragment && !fragment.name.nil?
             add_error(GraphQL::StaticValidation::FragmentsAreUsedError.new(
               "Fragment #{fragment.name} was defined, but not used",
               nodes: fragment.node,
               path: fragment.path,
               fragment: fragment.name
             ))
-=======
-          if fragment && !fragment.name.nil?
-            add_error("Fragment #{fragment.name} was defined, but not used", fragment.node, path: fragment.path)
->>>>>>> 38148d1c
           end
         end
       end
