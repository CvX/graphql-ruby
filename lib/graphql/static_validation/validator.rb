--- conflicted
+++ resolved
@@ -39,10 +39,6 @@
           context.visitor.visit
           # Post-validation: allow validators to register handlers on rewritten query nodes
           rewrite_result = context.visitor.rewrite_document
-<<<<<<< HEAD
-          GraphQL::InternalRepresentation::Visit.visit_each_node(rewrite_result.operation_definitions, context.each_irep_node_handlers)
-=======
->>>>>>> cbcac61b
 
           {
             errors: context.errors,
