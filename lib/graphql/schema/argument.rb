# frozen_string_literal: true
module GraphQL
  class Schema
    class Argument
      include GraphQL::Schema::Member::CachedGraphQLDefinition
      include GraphQL::Schema::Member::AcceptsDefinition
      include GraphQL::Schema::Member::HasPath
      include GraphQL::Schema::Member::HasAstNode

      NO_DEFAULT = :__no_default__

      # @return [String] the GraphQL name for this argument, camelized unless `camelize: false` is provided
      attr_reader :name
      alias :graphql_name :name

      # @return [GraphQL::Schema::Field, Class] The field or input object this argument belongs to
      attr_reader :owner

      # @return [Symbol] A method to call to transform this value before sending it to field resolution method
      attr_reader :prepare

      # @return [Symbol] This argument's name in Ruby keyword arguments
      attr_reader :keyword

      # @return [Class, Module, nil] If this argument should load an application object, this is the type of object to load
      attr_reader :loads

      # @return [Boolean] true if a resolver defined this argument
      def from_resolver?
        @from_resolver
      end

      # @param arg_name [Symbol]
      # @param type_expr
      # @param desc [String]
      # @param required [Boolean] if true, this argument is non-null; if false, this argument is nullable
      # @param description [String]
      # @param default_value [Object]
      # @param as [Symbol] Override the keyword name when passed to a method
      # @param prepare [Symbol] A method to call to transform this argument's valuebefore sending it to field resolution
      # @param camelize [Boolean] if true, the name will be camelized when building the schema
      # @param from_resolver [Boolean] if true, a Resolver class defined this argument
      # @param method_access [Boolean] If false, don't build method access on legacy {Query::Arguments} instances.
      def initialize(arg_name = nil, type_expr = nil, desc = nil, required:, type: nil, name: nil, loads: nil, description: nil, ast_node: nil, default_value: NO_DEFAULT, as: nil, from_resolver: false, camelize: true, prepare: nil, method_access: true, owner:, &definition_block)
        arg_name ||= name
        name_str = camelize ? Member::BuildType.camelize(arg_name.to_s) : arg_name.to_s
        @name = name_str.freeze
        @type_expr = type_expr || type
        @description = desc || description
        @null = !required
        @default_value = default_value
        @owner = owner
        @as = as
        @loads = loads
        @keyword = as || Schema::Member::BuildType.underscore(@name).to_sym
        @prepare = prepare
        @ast_node = ast_node
        @from_resolver = from_resolver
        @method_access = method_access

        if definition_block
          if definition_block.arity == 1
            instance_exec(self, &definition_block)
          else
            instance_eval(&definition_block)
          end
        end
      end

      # @return [Object] the value used when the client doesn't provide a value for this argument
      attr_reader :default_value

      # @return [Boolean] True if this argument has a default value
      def default_value?
        @default_value != NO_DEFAULT
      end

      attr_writer :description

      # @return [String] Documentation for this argument
      def description(text = nil)
        if text
          @description = text
        else
          @description
        end
      end

      def visible?(context)
        true
      end

      def accessible?(context)
        true
      end

<<<<<<< HEAD
      def authorized?(obj, value, ctx)
        arg_type = type.unwrap
        if arg_type.kind.input_object?
          arg_type.arguments.each do |_name, input_obj_arg|
            if value.key?(input_obj_arg.keyword) && !input_obj_arg.authorized?(obj, value[input_obj_arg.keyword], ctx)
=======
      def authorized?(obj, ctx)
        arg_type = type.unwrap
        if arg_type.kind.input_object? && arg_type != @owner
          arg_type.arguments.each do |_name, input_obj_arg|
            if !input_obj_arg.authorized?(obj, ctx)
>>>>>>> 641d2b69
              return false
            end
          end
          true
        else
          true
        end
<<<<<<< HEAD
      end

      def self.method_added(method_name)
        if method_name == :authorized && instance_method(:authorized).arity == 2
          raise ArgumentError, "`authorized?` is now called with three values, `def authorized?(parent_object, arg_value, ctx)`. Please update your method definition!"
        end
        super
=======
>>>>>>> 641d2b69
      end

      def to_graphql
        argument = GraphQL::Argument.new
        argument.name = @name
        argument.type = -> { type }
        argument.description = @description
        argument.metadata[:type_class] = self
        argument.as = @as
        argument.ast_node = ast_node
        argument.method_access = @method_access
        if NO_DEFAULT != @default_value
          argument.default_value = @default_value
        end
        argument
      end

      def type
        @type ||= Member::BuildType.parse_type(@type_expr, null: @null)
      rescue StandardError => err
        raise ArgumentError, "Couldn't build type for Argument #{@owner.name}.#{name}: #{err.class.name}: #{err.message}", err.backtrace
      end

      # Apply the {prepare} configuration to `value`, using methods from `obj`.
      # Used by the runtime.
      # @api private
      def prepare_value(obj, value)
        if @prepare.nil?
          value
        elsif @prepare.is_a?(String) || @prepare.is_a?(Symbol)
          obj.public_send(@prepare, value)
        elsif @prepare.respond_to?(:call)
          @prepare.call(value, obj.context)
        else
          raise "Invalid prepare for #{@owner.name}.name: #{@prepare.inspect}"
        end
      end
    end
  end
end<|MERGE_RESOLUTION|>--- conflicted
+++ resolved
@@ -94,36 +94,34 @@
         true
       end
 
-<<<<<<< HEAD
-      def authorized?(obj, value, ctx)
-        arg_type = type.unwrap
-        if arg_type.kind.input_object?
-          arg_type.arguments.each do |_name, input_obj_arg|
-            if value.key?(input_obj_arg.keyword) && !input_obj_arg.authorized?(obj, value[input_obj_arg.keyword], ctx)
-=======
-      def authorized?(obj, ctx)
-        arg_type = type.unwrap
-        if arg_type.kind.input_object? && arg_type != @owner
-          arg_type.arguments.each do |_name, input_obj_arg|
-            if !input_obj_arg.authorized?(obj, ctx)
->>>>>>> 641d2b69
+      def authorized?(obj, value, ctx, as_type: type)
+        if as_type.kind.non_null?
+          as_type = as_type.unwrap
+        end
+
+        if as_type.kind.list?
+          value.each do |v|
+            if !authorized?(obj, v, ctx, as_type: as_type)
               return false
             end
           end
-          true
-        else
-          true
+        elsif as_type.kind.input_object?
+          arg_type.arguments.each do |_name, input_obj_arg|
+            if value.key?(input_obj_arg.keyword) && !input_obj_arg.authorized?(obj, value[input_obj_arg.keyword], ctx)
+              return false
+            end
+          end
         end
-<<<<<<< HEAD
+        # None of the early-return conditions were activated,
+        # so this is authorized.
+        true
       end
 
       def self.method_added(method_name)
-        if method_name == :authorized && instance_method(:authorized).arity == 2
+        if method_name == :authorized? && instance_method(:authorized?).arity == 2
           raise ArgumentError, "`authorized?` is now called with three values, `def authorized?(parent_object, arg_value, ctx)`. Please update your method definition!"
         end
         super
-=======
->>>>>>> 641d2b69
       end
 
       def to_graphql
