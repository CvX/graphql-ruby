--- conflicted
+++ resolved
@@ -197,12 +197,7 @@
       # @param ast_node [Language::Nodes::FieldDefinition, nil] If this schema was parsed from definition, this AST node defined the field
       # @param method_conflict_warning [Boolean] If false, skip the warning if this field's method conflicts with a built-in method
       # @param validates [Array<Hash>] Configurations for validating this field
-<<<<<<< HEAD
-      def initialize(type: nil, name: nil, owner: nil, null: true, field: nil, function: nil, description: nil, deprecation_reason: nil, method: nil, hash_key: nil, resolver_method: nil, resolve: nil, connection: nil, max_page_size: :not_given, scope: nil, introspection: false, camelize: true, trace: nil, complexity: 1, ast_node: nil, extras: EMPTY_ARRAY, extensions: EMPTY_ARRAY, connection_extension: self.class.connection_extension, resolver_class: nil, subscription_scope: nil, relay_node_field: false, relay_nodes_field: false, method_conflict_warning: true, broadcastable: nil, arguments: EMPTY_HASH, directives: EMPTY_HASH, validates: EMPTY_ARRAY, &definition_block)
-=======
-      # @param legacy_edge_class [Class, nil] (DEPRECATED) If present, pass this along to the legacy field definition
-      def initialize(type: nil, name: nil, owner: nil, null: true, field: nil, function: nil, description: nil, deprecation_reason: nil, method: nil, hash_key: nil, dig: nil, resolver_method: nil, resolve: nil, connection: nil, max_page_size: :not_given, scope: nil, introspection: false, camelize: true, trace: nil, complexity: 1, ast_node: nil, extras: EMPTY_ARRAY, extensions: EMPTY_ARRAY, connection_extension: self.class.connection_extension, resolver_class: nil, subscription_scope: nil, relay_node_field: false, relay_nodes_field: false, method_conflict_warning: true, broadcastable: nil, arguments: EMPTY_HASH, directives: EMPTY_HASH, validates: EMPTY_ARRAY, legacy_edge_class: nil, &definition_block)
->>>>>>> 1f91e6fe
+      def initialize(type: nil, name: nil, owner: nil, null: true, field: nil, function: nil, description: nil, deprecation_reason: nil, method: nil, hash_key: nil, dig: nil, resolver_method: nil, resolve: nil, connection: nil, max_page_size: :not_given, scope: nil, introspection: false, camelize: true, trace: nil, complexity: 1, ast_node: nil, extras: EMPTY_ARRAY, extensions: EMPTY_ARRAY, connection_extension: self.class.connection_extension, resolver_class: nil, subscription_scope: nil, relay_node_field: false, relay_nodes_field: false, method_conflict_warning: true, broadcastable: nil, arguments: EMPTY_HASH, directives: EMPTY_HASH, validates: EMPTY_ARRAY, &definition_block)
         if name.nil?
           raise ArgumentError, "missing first `name` argument or keyword `name:`"
         end
@@ -493,85 +488,6 @@
       # @return [Integer, nil] Applied to connections if {#has_max_page_size?}
       attr_reader :max_page_size
 
-<<<<<<< HEAD
-=======
-      prepend Schema::Member::CachedGraphQLDefinition::DeprecatedToGraphQL
-
-      # @return [GraphQL::Field]
-      def to_graphql
-        field_defn = if @field
-          @field.dup
-        elsif @function
-          GraphQL::Function.build_field(@function)
-        else
-          GraphQL::Field.new
-        end
-
-        field_defn.name = @name
-        if @return_type_expr
-          field_defn.type = -> { type }
-        end
-
-        if @description
-          field_defn.description = @description
-        end
-
-        if self.deprecation_reason
-          field_defn.deprecation_reason = self.deprecation_reason
-        end
-
-        if @resolver_class
-          if @resolver_class < GraphQL::Schema::Mutation
-            field_defn.mutation = @resolver_class
-          end
-          field_defn.metadata[:resolver] = @resolver_class
-        end
-
-        if !@trace.nil?
-          field_defn.trace = @trace
-        end
-
-        if @relay_node_field
-          field_defn.relay_node_field = @relay_node_field
-        end
-
-        if @relay_nodes_field
-          field_defn.relay_nodes_field = @relay_nodes_field
-        end
-
-        if @legacy_edge_class
-          field_defn.edge_class = @legacy_edge_class
-        end
-
-        field_defn.resolve = self.method(:resolve_field)
-        field_defn.connection = connection?
-        field_defn.connection_max_page_size = max_page_size
-        field_defn.introspection = @introspection
-        field_defn.complexity = @complexity
-        field_defn.subscription_scope = @subscription_scope
-        field_defn.ast_node = ast_node
-
-        all_argument_definitions.each do |defn|
-          arg_graphql = defn.deprecated_to_graphql
-          field_defn.arguments[arg_graphql.name] = arg_graphql # rubocop:disable Development/ContextIsPassedCop -- legacy-related
-        end
-
-        # Support a passed-in proc, one way or another
-        @resolve_proc = if @resolve
-          @resolve
-        elsif @function
-          @function
-        elsif @field
-          @field.resolve_proc
-        end
-
-        # Ok, `self` isn't a class, but this is for consistency with the classes
-        field_defn.metadata[:type_class] = self
-        field_defn.arguments_class = GraphQL::Query::Arguments.construct_arguments_class(field_defn)
-        field_defn
-      end
-
->>>>>>> 1f91e6fe
       class MissingReturnTypeError < GraphQL::Error; end
       attr_writer :type
 
@@ -699,70 +615,6 @@
 
       private
 
-      def public_send_field(unextended_obj, unextended_ruby_kwargs, query_ctx)
-        with_extensions(unextended_obj, unextended_ruby_kwargs, query_ctx) do |obj, ruby_kwargs|
-          begin
-            method_receiver = nil
-            method_to_call = nil
-            if @resolver_class
-              if obj.is_a?(GraphQL::Schema::Object)
-                obj = obj.object
-              end
-              obj = @resolver_class.new(object: obj, context: query_ctx, field: self)
-            end
-
-            # Find a way to resolve this field, checking:
-            #
-            # - A method on the type instance;
-            # - Hash keys, if the wrapped object is a hash;
-            # - A method on the wrapped object;
-            # - Or, raise not implemented.
-            #
-            if obj.respond_to?(@resolver_method)
-              method_to_call = @resolver_method
-              method_receiver = obj
-              # Call the method with kwargs, if there are any
-              if ruby_kwargs.any?
-                obj.public_send(@resolver_method, **ruby_kwargs)
-              else
-                obj.public_send(@resolver_method)
-              end
-            elsif obj.object.is_a?(Hash)
-              inner_object = obj.object
-              if inner_object.key?(@method_sym)
-                inner_object[@method_sym]
-              else
-                inner_object[@method_str]
-              end
-            elsif obj.object.respond_to?(@method_sym)
-              method_to_call = @method_sym
-              method_receiver = obj.object
-              if ruby_kwargs.any?
-                obj.object.public_send(@method_sym, **ruby_kwargs)
-              else
-                obj.object.public_send(@method_sym)
-              end
-            else
-              raise <<-ERR
-            Failed to implement #{@owner.graphql_name}.#{@name}, tried:
-
-            - `#{obj.class}##{@resolver_method}`, which did not exist
-            - `#{obj.object.class}##{@method_sym}`, which did not exist
-            - Looking up hash key `#{@method_sym.inspect}` or `#{@method_str.inspect}` on `#{obj.object}`, but it wasn't a Hash
-
-            To implement this field, define one of the methods above (and check for typos)
-            ERR
-            end
-          rescue ArgumentError
-            assert_satisfactory_implementation(method_receiver, method_to_call, ruby_kwargs)
-            # if the line above doesn't raise, re-raise
-            raise
-          end
-        end
-      end
-
-<<<<<<< HEAD
-=======
       def public_send_field(unextended_obj, unextended_ruby_kwargs, query_ctx)
         with_extensions(unextended_obj, unextended_ruby_kwargs, query_ctx) do |obj, ruby_kwargs|
           begin
@@ -827,7 +679,6 @@
         end
       end
 
->>>>>>> 1f91e6fe
       def assert_satisfactory_implementation(receiver, method_name, ruby_kwargs)
         method_defn = receiver.method(method_name)
         unsatisfied_ruby_kwargs = ruby_kwargs.dup
