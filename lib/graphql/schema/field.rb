--- conflicted
+++ resolved
@@ -137,14 +137,14 @@
         end
       end
 
-<<<<<<< HEAD
       # @return Boolean
       attr_reader :relay_node_field
 
       # @return [Boolean] Should we warn if this field's name conflicts with a built-in method?
       def method_conflict_warning?
         @method_conflict_warning
-=======
+      end
+
       # This extension is applied to fields when {#connection?} is true.
       #
       # You can override it in your base field definition.
@@ -159,7 +159,6 @@
         else
           @connection_extension ||= find_inherited_value(:connection_extension, ConnectionExtension)
         end
->>>>>>> 85ecd802
       end
 
       # @param name [Symbol] The underscore-cased version of this field name (will be camelized for the GraphQL API)
