# frozen_string_literal: true

module GraphQL
  class Schema
    # A class-based container for field configuration and resolution logic. It supports:
    #
    # - Arguments, via `.argument(...)` helper, which will be applied to the field.
    # - Return type, via `.type(..., null: ...)`, which will be applied to the field.
    # - Description, via `.description(...)`, which will be applied to the field
    # - Resolution, via `#resolve(**args)` method, which will be called to resolve the field.
    # - `#object` and `#context` accessors for use during `#resolve`.
    #
    # Resolvers can be attached with the `resolver:` option in a `field(...)` call.
    #
    # A resolver's configuration may be overridden with other keywords in the `field(...)` call.
    #
    # See the {.field_options} to see how a Resolver becomes a set of field configuration options.
    #
    # @see {GraphQL::Schema::Mutation} for a concrete subclass of `Resolver`.
    # @see {GraphQL::Function} `Resolver` is a replacement for `GraphQL::Function`
    class Resolver
      include Schema::Member::GraphQLTypeNames
      # Really we only need description from here, but:
      extend Schema::Member::BaseDSLMethods
      extend GraphQL::Schema::Member::HasArguments

      # @param object [Object] the initialize object, pass to {Query.initialize} as `root_value`
      # @param context [GraphQL::Query::Context]
      def initialize(object:, context:)
        @object = object
        @context = context
        # Since this hash is constantly rebuilt, cache it for this call
        @arguments_by_keyword = {}
        # This might be set by {#early_return(val)}
        @early_return_value = nil
        self.class.arguments.each do |name, arg|
          @arguments_by_keyword[arg.keyword] = arg
        end
        @arguments_loads_as_type = self.class.arguments_loads_as_type
      end

      # @return [Object] The application object this field is being resolved on
      attr_reader :object

      # @return [GraphQL::Query::Context]
      attr_reader :context

      # This method is _actually_ called by the runtime,
      # it does some preparation and then eventually calls
      # the user-defined `#resolve` method.
      # @api private
      def resolve_with_support(**args)
        # First call the before_prepare hook which may raise
        before_prepare_val = if args.any?
          before_prepare(**args)
        else
          before_prepare
        end
        context.schema.after_lazy(before_prepare_val) do
          # Then call each prepare hook, which may return a different value
          # for that argument, or may return a lazy object
          load_arguments_val = load_arguments(args)
          context.schema.after_lazy(load_arguments_val) do |loaded_args|
            # Then call `authorized?`, which may raise or may return a lazy object
            authorized_val = authorized?(loaded_args)
<<<<<<< HEAD
            context.schema.after_lazy(authorized_val) do
              # Finally, all the hooks have passed, so resolve it
              if @early_return_value
                @early_return_value
              elsif loaded_args.any?
                public_send(self.class.resolve_method, **loaded_args)
              else
                public_send(self.class.resolve_method)
=======
            context.schema.after_lazy(authorized_val) do |authorized_result|
              if authorized_result
                # Finally, all the hooks have passed, so resolve it
                if loaded_args.any?
                  public_send(self.class.resolve_method, **loaded_args)
                else
                  public_send(self.class.resolve_method)
                end
>>>>>>> fa844bff
              end
            end
          end
        end
      end

      # Do the work. Everything happens here.
      # @return [Object] An object corresponding to the return type
      def resolve(**args)
        raise NotImplementedError, "#{self.class.name}#resolve should execute the field's logic"
      end

      # Called before arguments are prepared.
      # Implement this hook to make checks before doing any work.
      #
      # If it returns a lazy object (like a promise), it will be synced by GraphQL
      # (but the resulting value won't be used).
      #
      # @param args [Hash] The input arguments, if there are any
      # @raise [GraphQL::ExecutionError] To add an error to the response
      # @raise [GraphQL::UnauthorizedError] To signal an authorization failure
      def before_prepare(**args)
      end

      # Called after arguments are loaded, but before resolving.
      #
      # Override it to check everything before calling the mutation.
      # @param args [Hash] The input arguments
      # @raise [GraphQL::ExecutionError] To add an error to the response
      # @raise [GraphQL::UnauthorizedError] To signal an authorization failure
      # @return [Boolean] if `false`, execution will stop
      def authorized?(**args)
        true
      end

      private

      def load_arguments(args)
        prepared_args = {}
        prepare_lazies = []

        args.each do |key, value|
          arg_defn = @arguments_by_keyword[key]
          if arg_defn
            prepped_value = prepared_args[key] = load_argument(key, value)
            if context.schema.lazy?(prepped_value)
              prepare_lazies << context.schema.after_lazy(prepped_value) do |finished_prepped_value|
                prepared_args[key] = finished_prepped_value
              end
            end
          else
            # These are `extras: [...]`
            prepared_args[key] = value
          end
        end

        # Avoid returning a lazy if none are needed
        if prepare_lazies.any?
          GraphQL::Execution::Lazy.all(prepare_lazies).then { prepared_args }
        else
          prepared_args
        end
      end

      def load_argument(name, value)
        public_send("load_#{name}", value)
      end

      class LoadApplicationObjectFailedError < GraphQL::ExecutionError
        # @return [GraphQL::Schema::Argument] the argument definition for the argument that was looked up
        attr_reader :argument
        # @return [String] The ID provided by the client
        attr_reader :id
        # @return [Object] The value found with this ID
        attr_reader :object
        def initialize(argument:, id:, object:)
          @id = id
          @argument = argument
          @object = object
          super("No object found for `#{argument.graphql_name}: #{id.inspect}`")
        end
      end

      # Look up the corresponding object for a provided ID.
      # By default, it uses Relay-style {Schema.object_from_id},
      # override this to find objects another way.
      #
      # @param type [Class, Module] A GraphQL type definition
      # @param id [String] A client-provided to look up
      # @param context [GraphQL::Query::Context] the current context
      def object_from_id(type, id, context)
        context.schema.object_from_id(id, context)
      end

      def load_application_object(arg_kwarg, id)
        argument = @arguments_by_keyword[arg_kwarg]
        lookup_as_type = @arguments_loads_as_type[arg_kwarg]
        # See if any object can be found for this ID
        loaded_application_object = object_from_id(lookup_as_type, id, context)
        context.schema.after_lazy(loaded_application_object) do |application_object|
          begin
            if application_object.nil?
              raise LoadApplicationObjectFailedError.new(argument: argument, id: id, object: application_object)
            end
            # Double-check that the located object is actually of this type
            # (Don't want to allow arbitrary access to objects this way)
            application_object_type = context.schema.resolve_type(lookup_as_type, application_object, context)
            possible_object_types = context.schema.possible_types(lookup_as_type)
            if !possible_object_types.include?(application_object_type)
              raise LoadApplicationObjectFailedError.new(argument: argument, id: id, object: application_object)
            else
              # This object was loaded successfully
              # and resolved to the right type,
              # now apply the `.authorized?` class method if there is one
              if (class_based_type = application_object_type.metadata[:type_class])
                context.schema.after_lazy(class_based_type.authorized?(application_object, context)) do |authed|
                  if authed
                    application_object
                  else
                    raise GraphQL::UnauthorizedError.new(
                      object: application_object,
                      type: class_based_type,
                      context: context,
                    )
                  end
                end
              else
                application_object
              end
            end
          rescue LoadApplicationObjectFailedError => err
            # pass it to a handler
            load_application_object_failed(err)
          end
        end
      end

      def load_application_object_failed(err)
        raise err
      end

      # Call this during loading or authorization to
      # skip {#resolve} and return data instead of top-level errors.
      #
      # It doesn't halt the flow of the code so be sure to return
      # after calling it, or combine it with `return return_with(...)`.
      #
      #
      # @param response [Object] The value to respond with
      # @return [void]
      def return_with(response)
        if @early_return_value.nil?
          @early_return_value = response
        else
          raise "Can't return_with again, already returned early with: #{@early_return_value.inspect}"
        end
      end

      class << self
        # Default `:resolve` set below.
        # @return [Symbol] The method to call on instances of this object to resolve the field
        def resolve_method(new_method = nil)
          if new_method
            @resolve_method = new_method
          end
          @resolve_method || (superclass.respond_to?(:resolve_method) ? superclass.resolve_method : :resolve)
        end

        # Additional info injected into {#resolve}
        # @see {GraphQL::Schema::Field#extras}
        def extras(new_extras = nil)
          if new_extras
            @own_extras = new_extras
          end
          own_extras = @own_extras || []
          own_extras + (superclass.respond_to?(:extras) ? superclass.extras : [])
        end

        # Specifies whether or not the field is nullable. Defaults to `true`
        # TODO unify with {#type}
        # @param allow_null [Boolean] Whether or not the response can be null
        def null(allow_null = nil)
          if !allow_null.nil?
            @null = allow_null
          end

          @null.nil? ? (superclass.respond_to?(:null) ? superclass.null : true) : @null
        end

        # Call this method to get the return type of the field,
        # or use it as a configuration method to assign a return type
        # instead of generating one.
        # TODO unify with {#null}
        # @param new_type [Class, nil] If a type definition class is provided, it will be used as the return type of the field
        # @param null [true, false] Whether or not the field may return `nil`
        # @return [Class] The type which this field returns.
        def type(new_type = nil, null: nil)
          if new_type
            if null.nil?
              raise ArgumentError, "required argument `null:` is missing"
            end
            @type_expr = new_type
            @null = null
          else
            if @type_expr
              GraphQL::Schema::Member::BuildType.parse_type(@type_expr, null: @null)
            elsif superclass.respond_to?(:type)
              superclass.type
            else
              nil
            end
          end
        end

        # Specifies the complexity of the field. Defaults to `1`
        # @return [Integer, Proc]
        def complexity(new_complexity = nil)
          if new_complexity
            @complexity = new_complexity
          end
          @complexity || (superclass.respond_to?(:complexity) ? superclass.complexity : 1)
        end

        def field_options
          {
            type: type_expr,
            description: description,
            extras: extras,
            method: :resolve_with_support,
            resolver_class: self,
            arguments: arguments,
            null: null,
            complexity: complexity,
          }
        end

        # A non-normalized type configuration, without `null` applied
        def type_expr
          @type_expr || (superclass.respond_to?(:type_expr) ? superclass.type_expr : nil)
        end

        # Add an argument to this field's signature, but
        # also add some preparation hook methods which will be used for this argument
        # @see {GraphQL::Schema::Argument#initialize} for the signature
        def argument(name, type, *rest, loads: nil, **kwargs, &block)
          if loads
            arg_keyword = name.to_s.sub(/_id$/, "").to_sym
            kwargs[:as] = arg_keyword
            own_arguments_loads_as_type[arg_keyword] = loads
          end
          arg_defn = super(name, type, *rest, **kwargs, &block)

          if loads
            class_eval <<-RUBY, __FILE__, __LINE__ + 1
            def load_#{arg_defn.keyword}(value)
              load_application_object(:#{arg_defn.keyword}, value)
            end
            RUBY
          else
            class_eval <<-RUBY, __FILE__, __LINE__ + 1
            def load_#{arg_defn.keyword}(value)
              value
            end
            RUBY
          end

          arg_defn
        end

        # @api private
        def arguments_loads_as_type
          inherited_lookups = superclass.respond_to?(:arguments_loads_as_type) ? superclass.arguments_loads_as_type : {}
          inherited_lookups.merge(own_arguments_loads_as_type)
        end

        private

        def own_arguments_loads_as_type
          @own_arguments_loads_as_type ||= {}
        end
      end
    end
  end
end<|MERGE_RESOLUTION|>--- conflicted
+++ resolved
@@ -63,25 +63,19 @@
           context.schema.after_lazy(load_arguments_val) do |loaded_args|
             # Then call `authorized?`, which may raise or may return a lazy object
             authorized_val = authorized?(loaded_args)
-<<<<<<< HEAD
-            context.schema.after_lazy(authorized_val) do
+            context.schema.after_lazy(authorized_val) do |authorized_result|
               # Finally, all the hooks have passed, so resolve it
               if @early_return_value
                 @early_return_value
-              elsif loaded_args.any?
-                public_send(self.class.resolve_method, **loaded_args)
-              else
-                public_send(self.class.resolve_method)
-=======
-            context.schema.after_lazy(authorized_val) do |authorized_result|
-              if authorized_result
+              elsif authorized_result
                 # Finally, all the hooks have passed, so resolve it
                 if loaded_args.any?
                   public_send(self.class.resolve_method, **loaded_args)
                 else
                   public_send(self.class.resolve_method)
                 end
->>>>>>> fa844bff
+              else
+                nil
               end
             end
           end
