--- conflicted
+++ resolved
@@ -44,12 +44,7 @@
   # website stuff
   s.add_development_dependency "jekyll"
   s.add_development_dependency "yard"
-<<<<<<< HEAD
   s.add_development_dependency "jekyll-algolia" if RUBY_VERSION >= '2.4.0'
   s.add_development_dependency "jekyll-redirect-from" if RUBY_VERSION >= '2.4.0'
-=======
-  s.add_development_dependency "jekyll-algolia" if RUBY_VERSION >= '2.3.0'
-  s.add_development_dependency "jekyll-redirect-from" if RUBY_VERSION >= '2.3.0'
   s.add_development_dependency "m", "~> 1.5.0"
->>>>>>> 24164b82
 end