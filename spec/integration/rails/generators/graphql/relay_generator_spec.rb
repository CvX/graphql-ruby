--- conflicted
+++ resolved
@@ -10,13 +10,8 @@
   setup do
     prepare_destination
     FileUtils.cd(File.join(destination_root, '..')) do
-<<<<<<< HEAD
-      `rails new dummy`
-      Graphql::Generators::InstallGenerator.start([], { destination_root: destination_root })
-=======
       `rails new dummy --skip-active-record --skip-test-unit --skip-spring --skip-bundle --skip-webpack-install`
       Graphql::Generators::InstallGenerator.start(["--skip-graphiql"], { destination_root: destination_root })
->>>>>>> 1f91e6fe
     end
   end
 
