--- conflicted
+++ resolved
@@ -984,24 +984,6 @@
       assert_equal 'Must provide schema definition with query type or a type named Query.', err.message
     end
 
-<<<<<<< HEAD
-=======
-    it 'Requires a query type that defines at least one field' do
-      schema = <<-SCHEMA
-schema {
-  query: Hello
-}
-
-type Hello { }
-SCHEMA
-
-      err = assert_raises(GraphQL::Schema::InvalidTypeError) do
-        GraphQL::Schema.from_definition(schema).to_graphql(silence_deprecation_warning: true)
-      end
-      assert_equal 'Hello is invalid: Hello must define at least 1 field. 0 defined.', err.message
-    end
-
->>>>>>> 1f91e6fe
     it 'Unknown type referenced' do
       schema = <<-SCHEMA
 schema {
