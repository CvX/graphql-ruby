# frozen_string_literal: true
require "spec_helper"

describe GraphQL::Schema::Member::Scoped do
  class ScopeSchema < GraphQL::Schema
    class BaseObject < GraphQL::Schema::Object
    end

    class Item < BaseObject
      def self.scope_items(items, context)
        if context[:french]
          items.select { |i| i.name == "Trombone" }
        elsif context[:english]
          items.select { |i| i.name == "Paperclip" }
        elsif context[:lazy]
          # return everything, but make the runtime wait for it,
          # and add a flag for confirming it was called
          ->() {
            context[:proc_called] = true
            items
          }
        else
          # boot everything
          items.reject { true }
        end
      end

      field :name, String, null: false
    end

    class FrenchItem < Item
      def self.scope_items(items, context)
        super(items, {french: true})
      end
    end

    class Equipment < BaseObject
      field :designation, String, null: false, method: :name
    end

    class BaseUnion < GraphQL::Schema::Union
    end

    class Thing < BaseUnion
      def self.scope_items(items, context)
        l = context.fetch(:first_letter)
        items.select { |i| i.name.start_with?(l) }
      end

      possible_types Item, Equipment

      def self.resolve_type(item, ctx)
        if item.name == "Turbine"
          Equipment
        else
          Item
        end
      end
    end

    class Query < BaseObject
      field :items, [Item], null: false
      field :unscoped_items, [Item], null: false,
        scope: false,
        resolver_method: :items

      field :nil_items, [Item], null: true
      def nil_items
        nil
      end

      field :french_items, [FrenchItem], null: false,
        resolver_method: :items

      field :items_connection, Item.connection_type, null: false,
          resolver_method: :items

      def items
        [
          OpenStruct.new(name: "Trombone"),
          OpenStruct.new(name: "Paperclip"),
        ]
      end

<<<<<<< HEAD
      field :things, [Thing], null: false
      def things
        items + [OpenStruct.new(name: "Turbine")]
=======
      field :lazy_items, [Item], null: false
      field :lazy_items_connection, Item.connection_type, null: false, resolver_method: :lazy_items
      def lazy_items
        ->() { items }
      end

      if TESTING_INTERPRETER
        field :things, [Thing], null: false
        def things
          items + [OpenStruct.new(name: "Turbine")]
        end
      else
        # Make sure it works with resolve procs, too
        field :things, [Thing], null: false, resolve: ->(obj, args, ctx) {
          [
            OpenStruct.new(name: "Trombone"),
            OpenStruct.new(name: "Paperclip"),
            OpenStruct.new(name: "Turbine"),
          ]
        }
>>>>>>> bb11c050
      end
    end

    query(Query)
    lazy_resolve(Proc, :call)
  end

  describe ".scope_items(items, ctx)" do
    def get_item_names_with_context(ctx, field_name: "items")
      query_str = "
      {
        #{field_name} {
          name
        }
      }
      "
      res = ScopeSchema.execute(query_str, context: ctx)
      res["data"][field_name].map { |i| i["name"] }
    end

    it "applies to lists when scope: true" do
      assert_equal [], get_item_names_with_context({})
      assert_equal ["Trombone"], get_item_names_with_context({french: true})
      assert_equal ["Paperclip"], get_item_names_with_context({english: true})
    end

    it "is bypassed when scope: false" do
      assert_equal ["Trombone", "Paperclip"], get_item_names_with_context({}, field_name: "unscopedItems")
    end

    it "returns null when the value is nil" do
      query_str = "
      {
        nilItems {
          name
        }
      }
      "
      res = ScopeSchema.execute(query_str)
      refute res.key?("errors")
      assert_nil res.fetch("data").fetch("nilItems")
    end

    it "is inherited" do
      assert_equal ["Trombone"], get_item_names_with_context({}, field_name: "frenchItems")
    end

    it "is called for connection fields" do
      query_str = "
      {
        itemsConnection {
          edges {
            node {
              name
            }
          }
        }
      }
      "
      res = ScopeSchema.execute(query_str, context: {english: true})
      names = res["data"]["itemsConnection"]["edges"].map { |e| e["node"]["name"] }
      assert_equal ["Paperclip"], names

      query_str = "
      {
        itemsConnection {
          nodes {
            name
          }
        }
      }
      "
      res = ScopeSchema.execute(query_str, context: {english: true})
      names = res["data"]["itemsConnection"]["nodes"].map { |e| e["name"] }
      assert_equal ["Paperclip"], names
    end

    it "works for lazy connection values" do
      ctx = { lazy: true }
      query_str = "
      {
        itemsConnection {
          edges {
            node {
              name
            }
          }
        }
      }
      "
      res = ScopeSchema.execute(query_str, context: ctx)
      names = res["data"]["itemsConnection"]["edges"].map { |e| e["node"]["name"] }
      assert_equal ["Trombone", "Paperclip"], names
      assert_equal true, ctx[:proc_called]
    end

    it "works for lazy returned list values" do
      query_str = "
      {
        lazyItemsConnection {
          edges {
            node {
              name
            }
          }
        }
        lazyItems {
          name
        }
      }
      "
      res = ScopeSchema.execute(query_str, context: { french: true })
      names = res["data"]["lazyItemsConnection"]["edges"].map { |e| e["node"]["name"] }
      assert_equal ["Trombone"], names
      names2 = res["data"]["lazyItems"].map { |e| e["name"] }
      assert_equal ["Trombone"], names2
    end

    it "is called for abstract types" do
      query_str = "
      {
        things {
          ... on Item {
            name
          }
          ... on Equipment {
            designation
          }
        }
      }
      "
      res = ScopeSchema.execute(query_str, context: {first_letter: "T"})
      things = res["data"]["things"]
      assert_equal [{ "name" => "Trombone" }, {"designation" => "Turbine"}], things
    end

    it "works with lazy values" do
      ctx = {lazy: true}
      assert_equal ["Trombone", "Paperclip"], get_item_names_with_context(ctx)
      assert_equal true, ctx[:proc_called]
    end
  end

  describe "Schema::Field.scoped?" do
    it "prefers the override value" do
      assert_equal false, ScopeSchema::Query.fields["unscopedItems"].scoped?
    end

    it "defaults to true for lists" do
      assert_equal true, ScopeSchema::Query.fields["items"].type.list?
      assert_equal true, ScopeSchema::Query.fields["items"].scoped?
    end

    it "defaults to true for connections" do
      assert_equal true, ScopeSchema::Query.fields["itemsConnection"].connection?
      assert_equal true, ScopeSchema::Query.fields["itemsConnection"].scoped?
    end

    it "defaults to false for others" do
      assert_equal false, ScopeSchema::Item.fields["name"].scoped?
    end
  end
end<|MERGE_RESOLUTION|>--- conflicted
+++ resolved
@@ -82,32 +82,15 @@
         ]
       end
 
-<<<<<<< HEAD
       field :things, [Thing], null: false
       def things
         items + [OpenStruct.new(name: "Turbine")]
-=======
+      end
+
       field :lazy_items, [Item], null: false
       field :lazy_items_connection, Item.connection_type, null: false, resolver_method: :lazy_items
       def lazy_items
         ->() { items }
-      end
-
-      if TESTING_INTERPRETER
-        field :things, [Thing], null: false
-        def things
-          items + [OpenStruct.new(name: "Turbine")]
-        end
-      else
-        # Make sure it works with resolve procs, too
-        field :things, [Thing], null: false, resolve: ->(obj, args, ctx) {
-          [
-            OpenStruct.new(name: "Trombone"),
-            OpenStruct.new(name: "Paperclip"),
-            OpenStruct.new(name: "Turbine"),
-          ]
-        }
->>>>>>> bb11c050
       end
     end
 
