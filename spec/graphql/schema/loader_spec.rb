--- conflicted
+++ resolved
@@ -386,11 +386,7 @@
               ]
             }
           }
-<<<<<<< HEAD
         })
-=======
-        }).graphql_definition(silence_deprecation_warning: true)
->>>>>>> 1f91e6fe
       end
     end
 
