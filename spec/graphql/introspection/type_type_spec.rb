# frozen_string_literal: true
require "spec_helper"

describe GraphQL::Introspection::TypeType do
  let(:query_string) {%|
     query introspectionQuery {
       cheeseType:    __type(name: "Cheese") { name, kind, fields { name, isDeprecated, type { kind, name, ofType { name } } } }
       milkType:      __type(name: "Milk") { interfaces { name }, fields { type { kind, name, ofType { name } } } }
       dairyAnimal:   __type(name: "DairyAnimal") { name, kind, enumValues(includeDeprecated: false) { name, isDeprecated } }
       dairyProduct:  __type(name: "DairyProduct") { name, kind, possibleTypes { name } }
       animalProduct: __type(name: "AnimalProduct") { name, kind, possibleTypes { name }, fields { name } }
       missingType:   __type(name: "NotAType") { name }
     }
  |}
  let(:result) { Dummy::Schema.execute(query_string, context: {}, variables: {"cheeseId" => 2}) }
  let(:cheese_fields) {[
    {"name"=>"deeplyNullableCheese", "isDeprecated" => false, "type"=>{ "kind" => "OBJECT", "name" => "Cheese", "ofType" => nil}},
    {"name"=>"flavor",      "isDeprecated" => false, "type" => { "kind" => "NON_NULL", "name" => nil, "ofType" => { "name" => "String"}}},
    {"name"=>"id",          "isDeprecated" => false, "type" => { "kind" => "NON_NULL", "name" => nil, "ofType" => { "name" => "Int"}}},
    {"name"=>"nullableCheese", "isDeprecated"=>false, "type"=>{ "kind" => "OBJECT",  "name" => "Cheese", "ofType"=>nil}},
    {"name"=>"origin",      "isDeprecated" => false, "type" => { "kind" => "NON_NULL", "name" => nil, "ofType" => { "name" => "String"}}},
    {"name"=>"selfAsEdible", "isDeprecated"=>false, "type"=>{"kind"=>"INTERFACE", "name"=>"Edible", "ofType"=>nil}},
    {"name"=>"similarCheese", "isDeprecated"=>false, "type"=>{ "kind" => "OBJECT", "name"=>"Cheese", "ofType"=>nil}},
    {"name"=>"source",      "isDeprecated" => false, "type" => { "kind" => "NON_NULL", "name" => nil, "ofType" => { "name" => "DairyAnimal"}}},
  ]}

  let(:dairy_animals) {[
    {"name"=>"COW",       "isDeprecated"=> false },
    {"name"=>"DONKEY",    "isDeprecated"=> false },
    {"name"=>"GOAT",      "isDeprecated"=> false },
    {"name"=>"REINDEER",  "isDeprecated"=> false },
    {"name"=>"SHEEP",     "isDeprecated"=> false },
  ]}
  it "exposes metadata about types" do
    expected = {"data"=> {
      "cheeseType" => {
        "name"=> "Cheese",
        "kind" => "OBJECT",
        "fields"=> cheese_fields
      },
      "milkType"=>{
        "interfaces"=>[
          {"name"=>"Edible"},
          {"name"=>"EdibleAsMilk"},
          {"name"=>"AnimalProduct"},
          {"name"=>"LocalProduct"},
        ],
        "fields"=>[
          {"type"=>{"kind"=>"LIST","name"=>nil, "ofType"=>{"name"=>"DairyProduct"}}},
          {"type"=>{"kind"=>"SCALAR","name"=>"String", "ofType"=>nil}},
          {"type"=>{"kind"=>"NON_NULL","name"=>nil, "ofType"=>{"name"=>"Float"}}},
          {"type"=>{"kind"=>"LIST","name"=>nil, "ofType"=>{"name"=>"String"}}},
          {"type"=>{"kind"=>"NON_NULL","name"=>nil, "ofType"=>{"name"=>"ID"}}},
          {"type"=>{"kind"=>"NON_NULL","name"=>nil, "ofType"=>{"name"=>"String"}}},
          {"type"=>{"kind"=>"INTERFACE", "name"=>"Edible", "ofType"=>nil}},
          {"type"=>{"kind"=>"NON_NULL","name"=>nil,"ofType"=>{"name"=>"DairyAnimal"}}},
        ]
      },
      "dairyAnimal"=>{
        "name"=>"DairyAnimal",
        "kind"=>"ENUM",
        "enumValues"=> dairy_animals,
      },
      "dairyProduct"=>{
        "name"=>"DairyProduct",
        "kind"=>"UNION",
        "possibleTypes"=>[{"name"=>"Milk"}, {"name"=>"Cheese"}],
      },
      "animalProduct" => {
        "name"=>"AnimalProduct",
        "kind"=>"INTERFACE",
        "possibleTypes"=>[{"name"=>"Cheese"}, {"name"=>"Honey"}, {"name"=>"Milk"}],
        "fields"=>[
          {"name"=>"source"},
        ]
      },
      "missingType" => nil,
    }}
    assert_equal(expected, result)
  end

  describe "deprecated fields" do
    let(:query_string) {%|
       query introspectionQuery {
         cheeseType:    __type(name: "Cheese") { name, kind, fields(includeDeprecated: true) { name, isDeprecated, type { kind, name, ofType { name } } } }
         dairyAnimal:   __type(name: "DairyAnimal") { name, kind, enumValues(includeDeprecated: true) { name, isDeprecated } }
       }
    |}
    let(:deprecated_fields) { {"name"=>"fatContent", "isDeprecated"=>true, "type"=>{"kind"=>"NON_NULL","name"=>nil, "ofType"=>{"name"=>"Float"}}} }

    it "can expose deprecated fields" do
      new_cheese_fields = ([deprecated_fields] + cheese_fields).sort_by { |f| f["name"] }
      expected = { "data" => {
        "cheeseType" => {
          "name"=> "Cheese",
          "kind" => "OBJECT",
          "fields"=> new_cheese_fields
        },
        "dairyAnimal"=>{
          "name"=>"DairyAnimal",
          "kind"=>"ENUM",
          "enumValues"=> dairy_animals + [{"name" => "YAK", "isDeprecated" => true}],
        },
      }}
      assert_equal(expected, result)
    end

    describe "input objects" do
      let(:query_string) {%|
         query introspectionQuery {
           __type(name: "DairyProductInput") { name, description, kind, inputFields { name, type { kind, name }, defaultValue } }
         }
      |}

      it "exposes metadata about input objects" do
        expected = { "data" => {
            "__type" => {
              "name"=>"DairyProductInput",
              "description"=>"Properties for finding a dairy product",
              "kind"=>"INPUT_OBJECT",
              "inputFields"=>[
                {"name"=>"source", "type"=>{"kind"=>"NON_NULL","name"=>nil, }, "defaultValue"=>nil},
                {"name"=>"originDairy", "type"=>{"kind"=>"SCALAR","name"=>"String"}, "defaultValue"=>"\"Sugar Hollow Dairy\""},
                {"name"=>"fatContent", "type"=>{"kind"=>"SCALAR","name" => "Float"}, "defaultValue"=>"0.3"},
                {"name"=>"organic", "type"=>{"kind"=>"SCALAR","name" => "Boolean"}, "defaultValue"=>"false"},
                {"name"=>"order_by", "type"=>{"kind"=>"INPUT_OBJECT", "name"=>"ResourceOrderType"}, "defaultValue"=>"{direction:\"ASC\"}"},
              ]
            }
          }}
        assert_equal(expected, result)
      end

      it "includes Relay fields" do
        res = StarWars::Schema.execute <<-GRAPHQL
        {
          __schema {
            types {
              name
              fields {
                name
                args { name }
              }
            }
          }
        }
        GRAPHQL
        type_result = res["data"]["__schema"]["types"].find { |t| t["name"] == "Faction" }
        field_result = type_result["fields"].find { |f| f["name"] == "bases" }
<<<<<<< HEAD
        all_arg_names = ["after", "before", "first", "last", "nameIncludes"]
=======
        all_arg_names = ["first", "after", "last", "before", "nameIncludes", "complexOrder"]
>>>>>>> 48327f28
        returned_arg_names = field_result["args"].map { |a| a["name"] }
        assert_equal all_arg_names, returned_arg_names
      end
    end
  end
end<|MERGE_RESOLUTION|>--- conflicted
+++ resolved
@@ -146,11 +146,7 @@
         GRAPHQL
         type_result = res["data"]["__schema"]["types"].find { |t| t["name"] == "Faction" }
         field_result = type_result["fields"].find { |f| f["name"] == "bases" }
-<<<<<<< HEAD
-        all_arg_names = ["after", "before", "first", "last", "nameIncludes"]
-=======
-        all_arg_names = ["first", "after", "last", "before", "nameIncludes", "complexOrder"]
->>>>>>> 48327f28
+        all_arg_names = ["after", "before", "first", "last", "nameIncludes", "complexOrder"]
         returned_arg_names = field_result["args"].map { |a| a["name"] }
         assert_equal all_arg_names, returned_arg_names
       end
