--- conflicted
+++ resolved
@@ -8,8 +8,6 @@
 
 ### Bug Fix
 
-<<<<<<< HEAD
-=======
 # 1.21.2 (27 January 2021)
 
 ### New Features
@@ -28,7 +26,6 @@
 
 - Stream: Add `@stream` directive for evaluating list items one-at-a-time
 
->>>>>>> 1f91e6fe
 # 1.20.4 (4 December 2021)
 
 ### Bug Fix
