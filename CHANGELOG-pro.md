--- conflicted
+++ resolved
@@ -8,7 +8,11 @@
 
 ### Bug Fix
 
-<<<<<<< HEAD
+# 1.19.0 (13 October 2021)
+
+### New Features
+
+- Dashboard: add a component for GraphQL-Enterprise rate limiters
 # 1.18.3 (1 Sept 2021)
 
 ### Breaking Changes
@@ -20,20 +24,6 @@
 - Stable cursors: Handle `Arel::Attributes::Attribute` and `Arel::SqlLiteral` #3605
 
 # 1.18.2 (16 August 2021)
-=======
-# 1.19.0 (13 October 2021)
-
-### New Features
-
-- Dashboard: add a component for GraphQL-Enterprise rate limiters
-
-# 1.18.3 (1 Sept 2021)
-
-###  Bug Fix
-
-- Stable connections: handle more arel sorts, raise on unknown ordering #3605
-# 1.18.2 (16 August 2021
->>>>>>> 393b9336
 
 ### Bug Fix
 
